--- conflicted
+++ resolved
@@ -44,11 +44,7 @@
         ax = plt.gca()
     ax.set_xlim(times)
     ax.set_ylim((-0.5, ntrials-0.5))
-<<<<<<< HEAD
-    ax.set_yticks(range(0, ntrials)h)
-=======
     ax.set_yticks(range(0, ntrials))
->>>>>>> c69899e7
     ax.eventplot(raster_data, linewidths=spike_linewidth, colors=spike_color)
     for pltticks in ticks:
         ax.axvline(pltticks, color=tick_color)
@@ -101,9 +97,6 @@
     for trial, start in enumerate(stim_starts):
         sptrain = get_spiketrain(rec, start, clusterID, spikes, window, fs)
         raster_data.append(sptrain)
-<<<<<<< HEAD
-    do_raster(raster_data, window, [0, stim_end_seconds], ntrials, ax, **kwargs)
-=======
     ax = do_raster(raster_data, window, [0, stim_end_seconds], ntrials, ax, **kwargs)
     return ax
 
@@ -128,7 +121,6 @@
             ax.set_title('Unit: {}  Stimulus: {}'.format(cluster, stim))
             plt.savefig(os.path.join(rasters_folder, '/{}/unit-{}_stim-{}.pdf'.format(cluster, cluster, stim)))
             plt.close(fig)
->>>>>>> c69899e7
 
 
 def plot_raster_cell_stim_emily(spikes, trials, clusterID,
